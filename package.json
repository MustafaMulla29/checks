{
  "name": "@tscircuit/checks",
  "module": "index.ts",
  "type": "module",
  "main": "./dist/index.cjs",
<<<<<<< HEAD
  "version": "0.0.21",
=======
  "version": "0.0.22",
>>>>>>> 71256300
  "files": [
    "dist"
  ],
  "scripts": {
    "build": "tsup index.ts --dts --sourcemap",
    "format:check": "biome format .",
    "format": "biome format . --write"
  },
  "devDependencies": {
    "@biomejs/biome": "^1.8.3",
    "@tscircuit/log-soup": "^1.0.2",
    "@tscircuit/soup": "^0.0.40",
    "@types/bun": "latest",
    "@types/debug": "^4.1.12",
    "debug": "^4.3.5",
    "tsup": "^8.2.3"
  },
  "peerDependencies": {
    "@tscircuit/soup": "*",
    "typescript": "^5.5.3"
  },
  "dependencies": {
    "@tscircuit/soup-util": "0.0.15"
  }
}<|MERGE_RESOLUTION|>--- conflicted
+++ resolved
@@ -3,11 +3,7 @@
   "module": "index.ts",
   "type": "module",
   "main": "./dist/index.cjs",
-<<<<<<< HEAD
-  "version": "0.0.21",
-=======
   "version": "0.0.22",
->>>>>>> 71256300
   "files": [
     "dist"
   ],
